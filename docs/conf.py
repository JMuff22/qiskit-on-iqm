# Configuration file for the Sphinx documentation builder.
# https://www.sphinx-doc.org/en/master/usage/configuration.html

import os
import sys

# -- Path setup --------------------------------------------------------------

# If extensions (or modules to document with autodoc) are in another directory,
# add these directories to sys.path here. If the directory is relative to the
# documentation root, use os.path.abspath to make it absolute, like shown here.

# Find the path to the source files we want to document, relative to the location of this file,
# convert it to an absolute path.
# Sphinx-multiversion checks out the repo at different ref points into tmp directory.
# We're using SPHINX_MULTIVERSION_SOURCEDIR in order to access each such directory.
# See https://github.com/Holzhaus/sphinx-multiversion/issues/42 for details.
default_py_root = os.path.join(os.getcwd(), os.path.dirname(__file__))
py_path = os.path.join(os.getenv("SPHINX_MULTIVERSION_SOURCEDIR", default=default_py_root), "../src")
sys.path.insert(0, os.path.abspath(py_path))

# -- Project information -----------------------------------------------------

project = 'Qiskit on IQM'
copyright = '2022, Qiskit on IQM developers'
author = 'Qiskit on IQM developers'

# The short X.Y version.
version = ''
# The full version, including alpha/beta/rc tags.
release = ''
try:
    from qiskit_iqm import __version__ as version
except ImportError:
    pass
else:
    release = version


# -- General configuration ---------------------------------------------------

# require a recent version of Sphinx
needs_sphinx = '4.4'

# Add any Sphinx extension module names here, as strings. They can be
# extensions coming with Sphinx (named 'sphinx.ext.*') or your custom
# ones.
extensions = [
    'sphinx.ext.autodoc',
    'sphinx.ext.autosummary',
    'sphinx.ext.napoleon',
    'sphinx.ext.mathjax',
    'sphinx.ext.inheritance_diagram',
    'sphinx.ext.todo',
    'sphinx.ext.extlinks',
    'sphinx.ext.intersphinx',
    "sphinx_multiversion",
]

# Add any paths that contain templates here, relative to this directory.
templates_path = ['_templates']

# List of patterns, relative to source directory, that match files and
# directories to ignore when looking for source files.
# This pattern also affects html_static_path and html_extra_path.
exclude_patterns = ['_build', 'Thumbs.db', '.DS_Store', '.*']

# There are two options for replacing |today|: either, you set today to some
# non-false value, then it is used:
# today = ''
# Else, today_fmt is used as the format for a strftime call.
today_fmt = '%Y-%m-%d'

# If true, sectionauthor and moduleauthor directives will be shown in the
# output. They are ignored by default.
show_authors = True


# -- Autodoc ------------------------------------------------------------

# member ordering in autodoc output (default: 'alphabetical')
autodoc_member_order = 'bysource'

# where should signature annotations appear in the docs, function signature or parameter description?
autodoc_typehints = 'description'
# autodoc_typehints = 'description' puts the __init__ annotations into its docstring,
# which we thus have to include in the class documentation.
autoclass_content = 'both'

# Sphinx 3.3+: manually clean up type alias rendering in the docs
# autodoc_type_aliases = {'TypeAlias': 'exa.experiment.somemodule.TypeAlias'}


# -- Autosummary ------------------------------------------------------------

# use autosummary to generate stub pages for API docs
autosummary_generate = True


# -- Options for HTML output -------------------------------------------------

import sphinx_book_theme

# The theme to use for HTML and HTML Help pages.  See the documentation for
# a list of builtin themes.
#
html_theme = 'sphinx_book_theme'

html_theme_options = {
    'logo_only': True,
}

html_sidebars = {
    '**': [
        'sidebar-logo.html', 'search-field.html', 'sbt-sidebar-nav.html', 'versioning.html'
    ]
}

# Add any paths that contain custom static files (such as style sheets) here,
# relative to this directory. They are copied after the builtin static files,
# so a file named "default.css" will overwrite the builtin "default.css".
# html_static_path = ['_static']

# The name of an image file (within the static path) to use as favicon of the
# docs.  This file should be a Windows icon file (.ico) being 16x16 or 32x32
# pixels large.
html_favicon = '_static/images/favicon.ico'

# The name of an image file (relative to this directory) to place at the top
# of the sidebar.
html_logo = '_static/images/logo.png'

# Output file base name for HTML help builder.
htmlhelp_basename = 'qiskit_iqm-doc'


# -- MathJax options ----------------------------------------------------------

# Here we configure MathJax, mostly to define LaTeX macros.
mathjax3_config = {
    'tex': {
        'macros': {
            'vr': r'\vec{r}',  # no arguments
            'ket': [r'\left| #1 \right\rangle', 1],  # one argument
            'iprod': [r'\left\langle #1 | #2 \right\rangle', 2],  # two arguments
        }
    }
}


# -- External mapping ------------------------------------------------------------

python_version = '.'.join(map(str, sys.version_info[0:2]))
intersphinx_mapping = {
    'sphinx': ('https://www.sphinx-doc.org/en/master', None),
    'python': ('https://docs.python.org/' + python_version, None),
    'matplotlib': ('https://matplotlib.org/stable', None),
    'numpy': ('https://numpy.org/doc/stable', None),
    'scipy': ('https://docs.scipy.org/doc/scipy/reference', None),
}

extlinks = {
    'issue': ('https://github.com/iqm-finland/qiskit-on-iqm/issues/%s', 'issue '),
    'mr': ('https://github.com/iqm-finland/qiskit-on-iqm/pull/%s', 'MR '),
}


# -- Options for sphinxcontrib.bibtex -------------------------------------------------

# List of all bibliography files used.
<<<<<<< HEAD
# bibtex_bibfiles = ['references.bib']
=======
#bibtex_bibfiles = ['references.bib']

# -- Options for sphinx_multiversion --------------------------------------------------
# Only include certain tags (i.e. all tags except for ones listed below)
# (technically a whitelist, but we treat it as blacklist by using negative lookahead regex `?!`)
smv_tag_whitelist = r'^(?!(0\.[0-9]*)).*$'  # ignore all the versions before 4.0

smv_branch_whitelist = "None"   # Do not include local branches in versions list
smv_remote_whitelist = "None"   # Do not include remote branches in versions list
smv_released_pattern = r'^refs/tags/.*$'  # Tags recognized as releases
smv_outputdir_format = 'versions/{ref.name}'  # Store versioned docs in a subdirectory
>>>>>>> 2a13d324
<|MERGE_RESOLUTION|>--- conflicted
+++ resolved
@@ -110,11 +110,7 @@
     'logo_only': True,
 }
 
-html_sidebars = {
-    '**': [
-        'sidebar-logo.html', 'search-field.html', 'sbt-sidebar-nav.html', 'versioning.html'
-    ]
-}
+html_sidebars = {'**': ['sidebar-logo.html', 'search-field.html', 'sbt-sidebar-nav.html', 'versioning.html']}
 
 # Add any paths that contain custom static files (such as style sheets) here,
 # relative to this directory. They are copied after the builtin static files,
@@ -168,18 +164,14 @@
 # -- Options for sphinxcontrib.bibtex -------------------------------------------------
 
 # List of all bibliography files used.
-<<<<<<< HEAD
 # bibtex_bibfiles = ['references.bib']
-=======
-#bibtex_bibfiles = ['references.bib']
 
 # -- Options for sphinx_multiversion --------------------------------------------------
 # Only include certain tags (i.e. all tags except for ones listed below)
 # (technically a whitelist, but we treat it as blacklist by using negative lookahead regex `?!`)
 smv_tag_whitelist = r'^(?!(0\.[0-9]*)).*$'  # ignore all the versions before 4.0
 
-smv_branch_whitelist = "None"   # Do not include local branches in versions list
-smv_remote_whitelist = "None"   # Do not include remote branches in versions list
+smv_branch_whitelist = "None"  # Do not include local branches in versions list
+smv_remote_whitelist = "None"  # Do not include remote branches in versions list
 smv_released_pattern = r'^refs/tags/.*$'  # Tags recognized as releases
-smv_outputdir_format = 'versions/{ref.name}'  # Store versioned docs in a subdirectory
->>>>>>> 2a13d324
+smv_outputdir_format = 'versions/{ref.name}'  # Store versioned docs in a subdirectory